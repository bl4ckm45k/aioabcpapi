import sys

from setuptools import setup, find_packages

if sys.version_info < (3, 8):
    raise RuntimeError('Your Python version {0} is not supported, please install '
                       'Python 3.8+'.format('.'.join(map(str, sys.version_info[:3]))))
<<<<<<< HEAD

requirements = [
    "aiohttp>=3.10.11,<4.0.0",
    "certifi>=2023.7.22",
    "ujson>=5.7.0",
    "pytz>=2022.7.1",
    "pyRFC3339>=1.1",
    "wheel>=0.38.4"
]

with open("README.md", "r", encoding="utf-8") as fh:
    long_description = fh.read()

=======
requirements = ["wheel", "aiohttp>=3.8.5,<3.10.0", "certifi>=2023.7.22", "ujson>=5.8.0", "pytz>=2023.3", "pyrfc3339"]
>>>>>>> 90c94a2d
setup(
    name='aioabcpapi',
    version='2.2.0',
    author='bl4ckm45k',
    author_email='nonpowa@gmail.com',
    description='Асинхронная библиотека для ABCP API',
    long_description=long_description,
    long_description_content_type="text/markdown",
    url="https://github.com/bl4ckm45k/aioabcpapi",
    license="MIT",
    packages=['aioabcpapi', 'aioabcpapi/cp', 'aioabcpapi/ts', 'aioabcpapi/utils'],
    install_requires=requirements,
    classifiers=[
        'Programming Language :: Python :: 3.8',
        'Programming Language :: Python :: 3.9',
        'Programming Language :: Python :: 3.10',
        'Programming Language :: Python :: 3.11',
        'Programming Language :: Python :: 3.12',
        'Framework :: AsyncIO',
        'Intended Audience :: Developers',
        'License :: OSI Approved :: MIT License',
        'Operating System :: OS Independent',
        'Topic :: Software Development :: Libraries :: Application Frameworks',
    ],
    python_requires='>=3.10',
    keywords=['abcp', 'api', 'asyncio', 'aiohttp', 'async', 'wrapper'],
    project_urls={
        "Documentation": "https://www.abcp.ru/wiki/ABCP.API",
        "Issue Tracker": "https://github.com/bl4ckm45k/aioabcpapi/issues",
    },
)<|MERGE_RESOLUTION|>--- conflicted
+++ resolved
@@ -2,10 +2,9 @@
 
 from setuptools import setup, find_packages
 
-if sys.version_info < (3, 8):
+if sys.version_info < (3, 10):
     raise RuntimeError('Your Python version {0} is not supported, please install '
-                       'Python 3.8+'.format('.'.join(map(str, sys.version_info[:3]))))
-<<<<<<< HEAD
+                       'Python 3.10+'.format('.'.join(map(str, sys.version_info[:3]))))
 
 requirements = [
     "aiohttp>=3.10.11,<4.0.0",
@@ -19,9 +18,6 @@
 with open("README.md", "r", encoding="utf-8") as fh:
     long_description = fh.read()
 
-=======
-requirements = ["wheel", "aiohttp>=3.8.5,<3.10.0", "certifi>=2023.7.22", "ujson>=5.8.0", "pytz>=2023.3", "pyrfc3339"]
->>>>>>> 90c94a2d
 setup(
     name='aioabcpapi',
     version='2.2.0',
